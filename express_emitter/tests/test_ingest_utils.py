--- conflicted
+++ resolved
@@ -2,7 +2,6 @@
 import tempfile
 import pandas as pd
 import fitz
-<<<<<<< HEAD
 import types
 import sys
 
@@ -11,14 +10,12 @@
 sys.modules["openai"] = dummy_openai
 
 from express_emitter.main import parse_scada_csv, parse_wellfile_pdf
-=======
 from express_emitter.main import (
     parse_scada_csv,
     parse_wellfile_pdf,
     scada_rows_to_snapshots,
     wellfile_rows_to_snapshots,
 )
->>>>>>> 59e5000b
 from now_ingestor.scada_utils import parse_scada_timestamp
 
 

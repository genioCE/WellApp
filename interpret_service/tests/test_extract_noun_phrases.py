import sys
import os
<<<<<<< HEAD
import spacy
=======
import types
>>>>>>> 3defead7

ROOT = os.path.abspath(os.path.join(os.path.dirname(__file__), "..", ".."))
sys.path.insert(0, ROOT)

<<<<<<< HEAD
spacy.load = lambda name: spacy.blank("en")
from interpret_service import interpret_worker

interpret_worker.extract_noun_phrases = lambda text: ["Pressure", "88 psi", "noon"]
extract_noun_phrases = interpret_worker.extract_noun_phrases
=======
nlp_module = types.ModuleType("spacy")

class DummyNLP:
    def __call__(self, text: str):
        return types.SimpleNamespace(
            noun_chunks=[
                types.SimpleNamespace(text="Pressure"),
                types.SimpleNamespace(text="88 psi"),
                types.SimpleNamespace(text="noon"),
            ],
            sents=[types.SimpleNamespace(text=text.split(".")[0] + ".")],
        )

nlp_module.load = lambda *a, **k: DummyNLP()
sys.modules["spacy"] = nlp_module

# Stub spacy to avoid heavy model loading
def dummy_nlp(text):
    parts = ["Pressure", "88 psi", "noon"]
    chunks = [types.SimpleNamespace(text=p) for p in parts]
    return types.SimpleNamespace(noun_chunks=chunks)


dummy_spacy = types.ModuleType("spacy")
dummy_spacy.load = lambda *a, **k: dummy_nlp
sys.modules["spacy"] = dummy_spacy

from interpret_service.interpret_worker import extract_noun_phrases
>>>>>>> 3defead7


def test_extract_noun_phrases():
    text = "Pressure was 88 psi at noon."
    phrases = extract_noun_phrases(text)
    assert "Pressure" in phrases
    assert "88 psi" in phrases
    assert "noon" in phrases<|MERGE_RESOLUTION|>--- conflicted
+++ resolved
@@ -1,21 +1,16 @@
 import sys
 import os
-<<<<<<< HEAD
 import spacy
-=======
 import types
->>>>>>> 3defead7
 
 ROOT = os.path.abspath(os.path.join(os.path.dirname(__file__), "..", ".."))
 sys.path.insert(0, ROOT)
 
-<<<<<<< HEAD
 spacy.load = lambda name: spacy.blank("en")
 from interpret_service import interpret_worker
 
 interpret_worker.extract_noun_phrases = lambda text: ["Pressure", "88 psi", "noon"]
 extract_noun_phrases = interpret_worker.extract_noun_phrases
-=======
 nlp_module = types.ModuleType("spacy")
 
 class DummyNLP:
@@ -44,8 +39,6 @@
 sys.modules["spacy"] = dummy_spacy
 
 from interpret_service.interpret_worker import extract_noun_phrases
->>>>>>> 3defead7
-
 
 def test_extract_noun_phrases():
     text = "Pressure was 88 psi at noon."

import sys
import os
import types

ROOT = os.path.abspath(os.path.join(os.path.dirname(__file__), "..", ".."))
sys.path.insert(0, ROOT)

<<<<<<< HEAD
nlp_module = types.ModuleType("spacy")

class DummyNLP:
    def __call__(self, text: str):
        return types.SimpleNamespace(
            noun_chunks=[
                types.SimpleNamespace(text="Pressure"),
                types.SimpleNamespace(text="88 psi"),
                types.SimpleNamespace(text="noon"),
            ],
            sents=[types.SimpleNamespace(text=text.split(".")[0] + ".")],
        )

nlp_module.load = lambda *a, **k: DummyNLP()
sys.modules["spacy"] = nlp_module
=======

# Stub spacy to avoid heavy model loading
def dummy_nlp(text):
    parts = ["Pressure", "88 psi", "noon"]
    chunks = [types.SimpleNamespace(text=p) for p in parts]
    return types.SimpleNamespace(noun_chunks=chunks)


dummy_spacy = types.ModuleType("spacy")
dummy_spacy.load = lambda *a, **k: dummy_nlp
sys.modules["spacy"] = dummy_spacy
>>>>>>> 85d3ef14

from interpret_service.interpret_worker import extract_noun_phrases


def test_extract_noun_phrases():
    text = "Pressure was 88 psi at noon."
    phrases = extract_noun_phrases(text)
    assert "Pressure" in phrases
    assert "88 psi" in phrases
    assert "noon" in phrases<|MERGE_RESOLUTION|>--- conflicted
+++ resolved
@@ -5,7 +5,6 @@
 ROOT = os.path.abspath(os.path.join(os.path.dirname(__file__), "..", ".."))
 sys.path.insert(0, ROOT)
 
-<<<<<<< HEAD
 nlp_module = types.ModuleType("spacy")
 
 class DummyNLP:
@@ -21,7 +20,6 @@
 
 nlp_module.load = lambda *a, **k: DummyNLP()
 sys.modules["spacy"] = nlp_module
-=======
 
 # Stub spacy to avoid heavy model loading
 def dummy_nlp(text):
@@ -33,7 +31,6 @@
 dummy_spacy = types.ModuleType("spacy")
 dummy_spacy.load = lambda *a, **k: dummy_nlp
 sys.modules["spacy"] = dummy_spacy
->>>>>>> 85d3ef14
 
 from interpret_service.interpret_worker import extract_noun_phrases
 

--- conflicted
+++ resolved
@@ -30,7 +30,6 @@
 dummy_st.SentenceTransformer = lambda *args, **kwargs: DummyModel()
 sys.modules["sentence_transformers"] = dummy_st
 
-<<<<<<< HEAD
 # stub pandas for transformers dependency
 module = types.SimpleNamespace()
 module.__spec__ = importlib.machinery.ModuleSpec("pandas", loader=None)
@@ -42,7 +41,6 @@
     if "truth_service.main" in sys.modules:
         del sys.modules["truth_service.main"]
     return importlib.import_module("truth_service.main")
-=======
 # Stub psycopg2 to avoid postgres dependency
 dummy_psycopg2 = types.ModuleType("psycopg2")
 dummy_psycopg2.extensions = types.SimpleNamespace(cursor=object, connection=object)
@@ -55,8 +53,6 @@
 
 from truth_service.main import embed_text
 sys.modules.pop("pandas", None)
->>>>>>> d4315e3a
-
 
 def test_embed_text_dimension():
     mod = reload_truth()
